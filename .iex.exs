defmodule TestStream do
  import PropSchema.Stream

  generate_incomplete_map(PropSchema.ExampleModule, :test_int)

<<<<<<< HEAD
  def gimme, do: incomplete_example_module(:test_int) |> Enum.at(0)
=======
  def gimme, do: complete() |> Enum.at(0)
>>>>>>> 1447dd4d
end

alias PropSchema.Generator.ExpressionModifier, as: EM<|MERGE_RESOLUTION|>--- conflicted
+++ resolved
@@ -3,11 +3,7 @@
 
   generate_incomplete_map(PropSchema.ExampleModule, :test_int)
 
-<<<<<<< HEAD
   def gimme, do: incomplete_example_module(:test_int) |> Enum.at(0)
-=======
-  def gimme, do: complete() |> Enum.at(0)
->>>>>>> 1447dd4d
 end
 
 alias PropSchema.Generator.ExpressionModifier, as: EM