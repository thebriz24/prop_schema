--- conflicted
+++ resolved
@@ -1,11 +1,7 @@
 defmodule PropSchema.MixProject do
   use Mix.Project
 
-<<<<<<< HEAD
-  @version "1.0.1"
-=======
-  @version "1.0.0"
->>>>>>> 352e5566
+  @version "1.0.2"
 
   def project do
     [
